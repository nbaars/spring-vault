/*
 * Copyright 2016-2024 the original author or authors.
 *
 * Licensed under the Apache License, Version 2.0 (the "License");
 * you may not use this file except in compliance with the License.
 * You may obtain a copy of the License at
 *
 *      https://www.apache.org/licenses/LICENSE-2.0
 *
 * Unless required by applicable law or agreed to in writing, software
 * distributed under the License is distributed on an "AS IS" BASIS,
 * WITHOUT WARRANTIES OR CONDITIONS OF ANY KIND, either express or implied.
 * See the License for the specific language governing permissions and
 * limitations under the License.
 */
package org.springframework.vault.support;

import java.time.Duration;
import java.time.Instant;
import java.time.temporal.ChronoUnit;
import java.util.ArrayList;
import java.util.Collection;
import java.util.List;
import java.util.Locale;
import java.util.concurrent.TimeUnit;

import org.checkerframework.checker.units.qual.A;
import org.springframework.lang.Nullable;
import org.springframework.util.Assert;
import org.springframework.util.StringUtils;

/**
 * Request for a Certificate.
 *
 * @author Mark Paluch
 * @author Alex Antonov
 */
public class VaultCertificateRequest {

	private static String DEFAULT_FORMAT = "der";

	/**
	 * The CN of the certificate. Should match the host name.
	 */
	private final String commonName;

	/**
	 * If {@literal true}, the given common name will not be included in DNS or Email
	 * Subject Alternate Names (as appropriate). Useful if the CN is not a hostname or
	 * email address, but is instead some human-readable identifier.
	 */
	private final boolean excludeCommonNameFromSubjectAltNames;

	/**
	 * Alternate CN names for additional host names.
	 */
	private final List<String> altNames;

	/**
	 * Requested IP Subject Alternative Names.
	 */
	private final List<String> ipSubjectAltNames;

	/**
	 * Requested URI Subject Alternative Names.
	 */
	private final List<String> uriSubjectAltNames;

	/**
	 * Specifies custom OID/UTF8-string Subject Alternative Names. These must match values
	 * specified on the role in {@literal allowed_other_sans}. The format is the same as
	 * OpenSSL: {@literal <oid>;<type>:<value>} where the only current valid type is UTF8.
	 *
	 * @since 2.4
	 */
	private final List<String> otherSans;

	/**
	 * Requested Time to Live
	 */
	@Nullable
	private final Duration ttl;

	/**
	 * Set the Not After field of the certificate with specified date value. The value
	 * format should be given in UTC format YYYY-MM-ddTHH:MM:SSZ. Supports the Y10K end
	 * date for IEEE 802.1AR-2018 standard devices, 9999-12-31T23:59:59Z.
	 */
	@Nullable
	private final Instant notAfter;

	/**
	 * Specifies the format for returned data. Can be {@literal pem}, {@literal der}, or
	 * {@literal pem_bundle}; defaults to {@literal der} (in vault api the default is
	 * {@literal pem}). If der, the output is base64 encoded. If {@literal pem_bundle},
	 * the certificate field will contain the private key and certificate, concatenated;
	 * if the issuing CA is not a Vault-derived self-signed root, this will be included as
	 * well.
	 *
	 * @since 2.4
	 */
	private final String format;

	/**
	 * Specifies the format for marshaling the private key. Defaults to {@literal der}
	 * which will return either base64-encoded DER or PEM-encoded DER, depending on the
	 * value of {@literal format}. The other option is {@literal pkcs8} which will return
	 * the key marshalled as PEM-encoded PKCS8.
	 *
	 * @since 2.4
	 */
	@Nullable
	private final String privateKeyFormat;

	/**
<<<<<<< HEAD
	 * Set the Not After field of the certificate with specified date value. The value
	 * format should be given in UTC format YYYY-MM-ddTHH:MM:SSZ. Supports the Y10K end
	 * date for IEEE 802.1AR-2018 standard devices, 9999-12-31T23:59:59Z.
	 */
	private Instant notAfter;

	/**
	 * If {@literal true}, the given common name will not be included in DNS or Email
	 * Subject Alternate Names (as appropriate). Useful if the CN is not a hostname or
	 * email address, but is instead some human-readable identifier.
=======
	 * Specifies the comma-separated list of requested User ID (OID
	 * 0.9.2342.19200300.100.1.1) Subject values to be placed on the signed certificate.
	 * This field is validated against allowed_user_ids on the role.
>>>>>>> 74ff3b64
	 */
	@Nullable
	private final String userIds;

<<<<<<< HEAD
	private VaultCertificateRequest(String commonName, List<String> altNames, List<String> ipSubjectAltNames,
			List<String> uriSubjectAltNames, List<String> otherSans, @Nullable Duration ttl, String format,
			@Nullable String privateKeyFormat, boolean excludeCommonNameFromSubjectAltNames, Instant notAfter) {
=======
	private VaultCertificateRequest(String commonName, boolean excludeCommonNameFromSubjectAltNames,
			List<String> altNames, List<String> ipSubjectAltNames, List<String> uriSubjectAltNames,
			List<String> otherSans, @Nullable Duration ttl, @Nullable Instant notAfter, String format,
			@Nullable String privateKeyFormat, @Nullable String userIds) {
>>>>>>> 74ff3b64

		this.commonName = commonName;
		this.excludeCommonNameFromSubjectAltNames = excludeCommonNameFromSubjectAltNames;
		this.altNames = altNames;
		this.ipSubjectAltNames = ipSubjectAltNames;
		this.uriSubjectAltNames = uriSubjectAltNames;
		this.otherSans = otherSans;
		this.ttl = ttl;
		this.notAfter = notAfter;
		this.format = format;
		this.privateKeyFormat = privateKeyFormat;
<<<<<<< HEAD
		this.notAfter = notAfter;
=======
		this.userIds = userIds;
>>>>>>> 74ff3b64
	}

	/**
	 * @return a new {@link VaultCertificateRequestBuilder}.
	 */
	public static VaultCertificateRequestBuilder builder() {
		return new VaultCertificateRequestBuilder();
	}

	/**
	 * Create a new {@link VaultCertificateRequest} given a {@code commonName}.
	 * @param commonName must not be empty or {@literal null}.
	 * @return the created {@link VaultCertificateRequest}.
	 */
	public static VaultCertificateRequest create(String commonName) {
		return builder().commonName(commonName).build();
	}

	public String getCommonName() {
		return this.commonName;
	}

	public List<String> getAltNames() {
		return this.altNames;
	}

	public List<String> getIpSubjectAltNames() {
		return this.ipSubjectAltNames;
	}

	public List<String> getUriSubjectAltNames() {
		return this.uriSubjectAltNames;
	}

	public List<String> getOtherSans() {
		return this.otherSans;
	}

	@Nullable
	public Duration getTtl() {
		return this.ttl;
	}

	public String getFormat() {
		return format;
	}

	@Nullable
	public String getPrivateKeyFormat() {
		return privateKeyFormat;
	}

	public boolean isExcludeCommonNameFromSubjectAltNames() {
		return this.excludeCommonNameFromSubjectAltNames;
	}

<<<<<<< HEAD
=======
	@Nullable
>>>>>>> 74ff3b64
	public Instant getNotAfter() {
		return this.notAfter;
	}

<<<<<<< HEAD
=======
	@Nullable
	public String getUserIds() {
		return this.userIds;
	}

>>>>>>> 74ff3b64
	public static class VaultCertificateRequestBuilder {

		@Nullable
		private String commonName;

		private List<String> altNames = new ArrayList<>();

		private List<String> ipSubjectAltNames = new ArrayList<>();

		private List<String> uriSubjectAltNames = new ArrayList<>();

		private List<String> otherSans = new ArrayList<>();

		@Nullable
		private Duration ttl;

		private String format = DEFAULT_FORMAT;

		@Nullable
		private String privateKeyFormat;

		private boolean excludeCommonNameFromSubjectAltNames;

<<<<<<< HEAD
		private Instant notAfter;

=======
		@Nullable
		private Instant notAfter;

		@Nullable
		private String userIds;

>>>>>>> 74ff3b64
		VaultCertificateRequestBuilder() {
		}

		/**
		 * Configure the common name.
		 * @param commonName must not be empty or {@literal null}.
		 * @return {@code this} {@link VaultCertificateRequestBuilder}.
		 */
		public VaultCertificateRequestBuilder commonName(String commonName) {

			Assert.hasText(commonName, "Common name must not be empty");

			this.commonName = commonName;
			return this;
		}

		/**
		 * Exclude the given common name from DNS or Email Subject Alternate Names (as
		 * appropriate). Useful if the CN is not a hostname or email address, but is
		 * instead some human-readable identifier.
		 * @return {@code this} {@link VaultCertificateRequestBuilder}.
		 */
		public VaultCertificateRequestBuilder excludeCommonNameFromSubjectAltNames() {

			this.excludeCommonNameFromSubjectAltNames = true;
			return this;
		}

		/**
		 * Configure alternative names. Replaces previously configured alt names.
		 * @param altNames must not be {@literal null}.
		 * @return {@code this} {@link VaultCertificateRequestBuilder}.
		 */
		public VaultCertificateRequestBuilder altNames(Iterable<String> altNames) {

			Assert.notNull(altNames, "Alt names must not be null");

			this.altNames = toList(altNames);
			return this;
		}

		/**
		 * Add an alternative name.
		 * @param altName must not be empty or {@literal null}.
		 * @return {@code this} {@link VaultCertificateRequestBuilder}.
		 */
		public VaultCertificateRequestBuilder withAltName(String altName) {

			Assert.hasText(altName, "Alt name must not be empty");

			this.altNames.add(altName);
			return this;
		}

		/**
		 * Configure IP subject alternative names. Replaces previously configured IP
		 * subject alt names.
		 * @param ipSubjectAltNames must not be {@literal null}.
		 * @return {@code this} {@link VaultCertificateRequestBuilder}.
		 */
		public VaultCertificateRequestBuilder ipSubjectAltNames(Iterable<String> ipSubjectAltNames) {

			Assert.notNull(ipSubjectAltNames, "IP subject alt names must not be null");

			this.ipSubjectAltNames = toList(ipSubjectAltNames);
			return this;
		}

		/**
		 * Add an IP subject alternative name.
		 * @param ipSubjectAltName must not be empty or {@literal null}.
		 * @return {@code this} {@link VaultCertificateRequestBuilder}.
		 */
		public VaultCertificateRequestBuilder withIpSubjectAltName(String ipSubjectAltName) {

			Assert.hasText(ipSubjectAltName, "IP subject alt name must not be empty");

			this.ipSubjectAltNames.add(ipSubjectAltName);
			return this;
		}

		/**
		 * Configure URI subject alternative names. Replaces previously configured URI
		 * subject alt names.
		 * @param uriSubjectAltNames must not be {@literal null}.
		 * @return {@code this} {@link VaultCertificateRequestBuilder}.
		 * @since 2.2
		 */
		public VaultCertificateRequestBuilder uriSubjectAltNames(Iterable<String> uriSubjectAltNames) {

			Assert.notNull(uriSubjectAltNames, "URI subject alt names must not be null");

			this.uriSubjectAltNames = toList(uriSubjectAltNames);
			return this;
		}

		/**
		 * Add an URI subject alternative name.
		 * @param uriSubjectAltName must not be empty or {@literal null}.
		 * @return {@code this} {@link VaultCertificateRequestBuilder}.
		 * @since 2.2
		 */
		public VaultCertificateRequestBuilder withUriSubjectAltName(String uriSubjectAltName) {

			Assert.hasText(uriSubjectAltName, "URI subject alt name must not be empty");

			this.uriSubjectAltNames.add(uriSubjectAltName);
			return this;
		}

		/**
		 * Configure custom OID/UTF8-string subject alternative names. Replaces previously
		 * configured other subject alt names.
		 * @param otherSans must not be {@literal null}.
		 * @return {@code this} {@link VaultCertificateRequestBuilder}.
		 * @since 2.4
		 */
		public VaultCertificateRequestBuilder otherSans(Iterable<String> otherSans) {

			Assert.notNull(otherSans, "Other subject alt names must not be null");

			this.otherSans = toList(uriSubjectAltNames);
			return this;
		}

		/**
		 * Add custom OID/UTF8-string subject alternative name.
		 * @param otherSans must not be empty or {@literal null}.
		 * @return {@code this} {@link VaultCertificateRequestBuilder}.
		 * @since 2.4
		 */
		public VaultCertificateRequestBuilder withOtherSans(String otherSans) {

			Assert.hasText(otherSans, "Other subject alt name must not be empty");

			this.otherSans.add(otherSans);
			return this;
		}

		/**
		 * Configure a TTL.
		 * @param ttl the time to live, must not be negative.
		 * @param timeUnit must not be {@literal null}
		 * @return {@code this} {@link VaultCertificateRequestBuilder}.
		 */
		public VaultCertificateRequestBuilder ttl(long ttl, TimeUnit timeUnit) {

			Assert.isTrue(ttl > 0, "TTL must not be negative");
			Assert.notNull(timeUnit, "TimeUnit must be greater 0");

			this.ttl = Duration.ofSeconds(timeUnit.toSeconds(ttl));
			return this;
		}

		/**
		 * Configure a TTL.
		 * @param ttl the time to live, must not be {@literal null} or negative.
		 * @return {@code this} {@link VaultCertificateRequestBuilder}.
		 * @since 2.0
		 */
		public VaultCertificateRequestBuilder ttl(Duration ttl) {

			Assert.notNull(ttl, "TTL must not be null");
			Assert.isTrue(!ttl.isNegative(), "TTL must not be negative");

			this.ttl = ttl;
			return this;
		}

		/**
		 * Set the {@code Not After} field of the certificate with specified date value.
		 * Supports the Y10K end date for IEEE 802.1AR-2018 standard devices,
		 * 9999-12-31T23:59:59Z.
		 * @return {@code this} {@link VaultCertificateRequestBuilder}.
		 * @since 3.1
		 */
		public VaultCertificateRequestBuilder notAfter(Instant notAfter) {

			Assert.notNull(notAfter, "Not after must not be null");

			this.notAfter = Instant.from(notAfter).truncatedTo(ChronoUnit.SECONDS);
			return this;
		}

		/**
		 * Configure the certificate format.
		 * @param format the certificate format to use. Can be {@code pem}, {@code der},
		 * or {@code pem_bundle}
		 * @return {@code this} {@link VaultCertificateRequestBuilder}.
		 * @since 2.4
		 */
		public VaultCertificateRequestBuilder format(String format) {

			Assert.hasText(format, "Format must not be empty or null");

			this.format = format;
			return this;
		}

		/**
		 * Configure the key format.
		 * @param privateKeyFormat the key format to use. Can be {@code pem}, {@code der},
		 * or {@code pkcs8}
		 * @return {@code this} {@link VaultCertificateRequestBuilder}.
		 * @since 2.4
		 */
		public VaultCertificateRequestBuilder privateKeyFormat(String privateKeyFormat) {

			Assert.hasText(privateKeyFormat, "Private key format must not be empty or null");

			this.privateKeyFormat = privateKeyFormat;
			return this;
		}

		/**
		 * Specifies the comma-separated list of requested User ID (OID
		 * 0.9.2342.19200300.100.1.1) Subject values to be placed on the signed
		 * certificate. This field is validated against allowed_user_ids on the role.
		 * @return {@code this} {@link VaultCertificateRequestBuilder}.
		 * @since 3.1
		 */
		public VaultCertificateRequestBuilder userId(String userId) {

			Assert.hasText(userId, "User ID must not be empty or null");

			this.userIds = userId;
			return this;
		}

		/**
		 * Specifies the comma-separated list of requested User ID (OID
		 * 0.9.2342.19200300.100.1.1) Subject values to be placed on the signed
		 * certificate. This field is validated against allowed_user_ids on the role.
		 * @return {@code this} {@link VaultCertificateRequestBuilder}.
		 * @since 3.1
		 */
		public VaultCertificateRequestBuilder userIds(Collection<String> userIds) {

			Assert.notNull(userIds, "User IDs must not be null");

			this.userIds = StringUtils.collectionToCommaDelimitedString(userIds);
			return this;
		}

		/**
		 * Set the Not After field of the certificate with specified date value. The value
		 * format should be given in UTC format YYYY-MM-ddTHH:MM:SSZ. Supports the Y10K
		 * end date for IEEE 802.1AR-2018 standard devices, 9999-12-31T23:59:59Z.
		 * @return {@code this} {@link VaultCertificateRequestBuilder}.
		 */
		public VaultCertificateRequestBuilder notAfter(Instant notAfter) {
			this.notAfter = Instant.from(notAfter).truncatedTo(ChronoUnit.SECONDS);
			return this;
		}

		/**
		 * Build a new {@link VaultCertificateRequest} instance. Requires
		 * {@link #commonName(String)} to be configured.
		 * @return a new {@link VaultCertificateRequest}.
		 */
		public VaultCertificateRequest build() {

			Assert.notNull(this.commonName, "Common name must not be null");
			Assert.hasText(this.commonName, "Common name must not be empty");

			List<String> altNames;
			switch (this.altNames.size()) {
				case 0:
					altNames = java.util.Collections.emptyList();
					break;
				case 1:
					altNames = java.util.Collections.singletonList(this.altNames.get(0));
					break;
				default:
					altNames = java.util.Collections.unmodifiableList(new ArrayList<>(this.altNames));
			}

			List<String> ipSubjectAltNames;
			switch (this.ipSubjectAltNames.size()) {
				case 0:
					ipSubjectAltNames = java.util.Collections.emptyList();
					break;
				case 1:
					ipSubjectAltNames = java.util.Collections.singletonList(this.ipSubjectAltNames.get(0));
					break;
				default:
					ipSubjectAltNames = java.util.Collections.unmodifiableList(new ArrayList<>(this.ipSubjectAltNames));
			}

			List<String> uriSubjectAltNames;
			switch (this.uriSubjectAltNames.size()) {
				case 0:
					uriSubjectAltNames = java.util.Collections.emptyList();
					break;
				case 1:
					uriSubjectAltNames = java.util.Collections.singletonList(this.uriSubjectAltNames.get(0));
					break;
				default:
					uriSubjectAltNames = java.util.Collections
						.unmodifiableList(new ArrayList<>(this.uriSubjectAltNames));
			}

			List<String> otherSans;
			switch (this.otherSans.size()) {
				case 0:
					otherSans = java.util.Collections.emptyList();
					break;
				case 1:
					otherSans = java.util.Collections.singletonList(this.otherSans.get(0));
					break;
				default:
					otherSans = java.util.Collections.unmodifiableList(new ArrayList<>(this.otherSans));
			}

<<<<<<< HEAD
			return new VaultCertificateRequest(this.commonName, altNames, ipSubjectAltNames, uriSubjectAltNames,
					otherSans, this.ttl, this.format, this.privateKeyFormat, this.excludeCommonNameFromSubjectAltNames,
					notAfter);
=======
			return new VaultCertificateRequest(this.commonName, this.excludeCommonNameFromSubjectAltNames, altNames,
					ipSubjectAltNames, uriSubjectAltNames, otherSans, this.ttl, notAfter, this.format,
					this.privateKeyFormat, userIds);
>>>>>>> 74ff3b64
		}

		private static <E> List<E> toList(Iterable<E> iter) {

			List<E> list = new ArrayList<>();
			for (E item : iter) {
				list.add(item);
			}

			return list;
		}

	}

}<|MERGE_RESOLUTION|>--- conflicted
+++ resolved
@@ -24,7 +24,6 @@
 import java.util.Locale;
 import java.util.concurrent.TimeUnit;
 
-import org.checkerframework.checker.units.qual.A;
 import org.springframework.lang.Nullable;
 import org.springframework.util.Assert;
 import org.springframework.util.StringUtils;
@@ -113,36 +112,17 @@
 	private final String privateKeyFormat;
 
 	/**
-<<<<<<< HEAD
-	 * Set the Not After field of the certificate with specified date value. The value
-	 * format should be given in UTC format YYYY-MM-ddTHH:MM:SSZ. Supports the Y10K end
-	 * date for IEEE 802.1AR-2018 standard devices, 9999-12-31T23:59:59Z.
-	 */
-	private Instant notAfter;
-
-	/**
-	 * If {@literal true}, the given common name will not be included in DNS or Email
-	 * Subject Alternate Names (as appropriate). Useful if the CN is not a hostname or
-	 * email address, but is instead some human-readable identifier.
-=======
 	 * Specifies the comma-separated list of requested User ID (OID
 	 * 0.9.2342.19200300.100.1.1) Subject values to be placed on the signed certificate.
 	 * This field is validated against allowed_user_ids on the role.
->>>>>>> 74ff3b64
 	 */
 	@Nullable
 	private final String userIds;
 
-<<<<<<< HEAD
-	private VaultCertificateRequest(String commonName, List<String> altNames, List<String> ipSubjectAltNames,
-			List<String> uriSubjectAltNames, List<String> otherSans, @Nullable Duration ttl, String format,
-			@Nullable String privateKeyFormat, boolean excludeCommonNameFromSubjectAltNames, Instant notAfter) {
-=======
 	private VaultCertificateRequest(String commonName, boolean excludeCommonNameFromSubjectAltNames,
 			List<String> altNames, List<String> ipSubjectAltNames, List<String> uriSubjectAltNames,
 			List<String> otherSans, @Nullable Duration ttl, @Nullable Instant notAfter, String format,
 			@Nullable String privateKeyFormat, @Nullable String userIds) {
->>>>>>> 74ff3b64
 
 		this.commonName = commonName;
 		this.excludeCommonNameFromSubjectAltNames = excludeCommonNameFromSubjectAltNames;
@@ -154,11 +134,7 @@
 		this.notAfter = notAfter;
 		this.format = format;
 		this.privateKeyFormat = privateKeyFormat;
-<<<<<<< HEAD
-		this.notAfter = notAfter;
-=======
 		this.userIds = userIds;
->>>>>>> 74ff3b64
 	}
 
 	/**
@@ -215,22 +191,16 @@
 		return this.excludeCommonNameFromSubjectAltNames;
 	}
 
-<<<<<<< HEAD
-=======
-	@Nullable
->>>>>>> 74ff3b64
+	@Nullable
 	public Instant getNotAfter() {
 		return this.notAfter;
 	}
 
-<<<<<<< HEAD
-=======
 	@Nullable
 	public String getUserIds() {
 		return this.userIds;
 	}
 
->>>>>>> 74ff3b64
 	public static class VaultCertificateRequestBuilder {
 
 		@Nullable
@@ -254,17 +224,12 @@
 
 		private boolean excludeCommonNameFromSubjectAltNames;
 
-<<<<<<< HEAD
-		private Instant notAfter;
-
-=======
 		@Nullable
 		private Instant notAfter;
 
 		@Nullable
 		private String userIds;
 
->>>>>>> 74ff3b64
 		VaultCertificateRequestBuilder() {
 		}
 
@@ -506,17 +471,6 @@
 			Assert.notNull(userIds, "User IDs must not be null");
 
 			this.userIds = StringUtils.collectionToCommaDelimitedString(userIds);
-			return this;
-		}
-
-		/**
-		 * Set the Not After field of the certificate with specified date value. The value
-		 * format should be given in UTC format YYYY-MM-ddTHH:MM:SSZ. Supports the Y10K
-		 * end date for IEEE 802.1AR-2018 standard devices, 9999-12-31T23:59:59Z.
-		 * @return {@code this} {@link VaultCertificateRequestBuilder}.
-		 */
-		public VaultCertificateRequestBuilder notAfter(Instant notAfter) {
-			this.notAfter = Instant.from(notAfter).truncatedTo(ChronoUnit.SECONDS);
 			return this;
 		}
 
@@ -579,15 +533,9 @@
 					otherSans = java.util.Collections.unmodifiableList(new ArrayList<>(this.otherSans));
 			}
 
-<<<<<<< HEAD
-			return new VaultCertificateRequest(this.commonName, altNames, ipSubjectAltNames, uriSubjectAltNames,
-					otherSans, this.ttl, this.format, this.privateKeyFormat, this.excludeCommonNameFromSubjectAltNames,
-					notAfter);
-=======
 			return new VaultCertificateRequest(this.commonName, this.excludeCommonNameFromSubjectAltNames, altNames,
 					ipSubjectAltNames, uriSubjectAltNames, otherSans, this.ttl, notAfter, this.format,
 					this.privateKeyFormat, userIds);
->>>>>>> 74ff3b64
 		}
 
 		private static <E> List<E> toList(Iterable<E> iter) {
